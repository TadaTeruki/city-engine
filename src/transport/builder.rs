--- conflicted
+++ resolved
@@ -13,13 +13,9 @@
     params::{
         evaluation::PathEvaluationFactors,
         metrics::PathMetrics,
-<<<<<<< HEAD
+        numeric::Stage,
         rules::{check_elevation_diff, TransportRules},
-=======
-        numeric::Stage,
-        rules::{check_slope, TransportRules},
         PathParams,
->>>>>>> 5367a3d2
     },
     traits::{PathEvaluator, RandomF64Provider, TerrainProvider, TransportRulesProvider},
 };
